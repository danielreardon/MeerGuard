--- conflicted
+++ resolved
@@ -635,7 +635,6 @@
         self.hdr = get_header_vals(self.fn, ['freq', 'length', 'bw', 'mjd', 
                                             'intmjd', 'fracmjd', 'backend', 
                                             'rcvr', 'telescop', 'name', 
-<<<<<<< HEAD
                                             'nchan', 'asite', 'period', 'dm',
                                             'nsub', 'nbin', 'npol'])
         if self.hdr['name'].endswith("_R"):
@@ -646,9 +645,6 @@
             # Is not a cal obs
             tail = ""
             srcname = self.hdr['name']
-=======
-                                            'nchan', 'period', 'dm'])
->>>>>>> 46370bd9
         try:
             # Normalise names of cal and non-cal observations
             prefname = get_prefname(srcname) # Use preferred name
